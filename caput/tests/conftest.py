--- conflicted
+++ resolved
@@ -1,22 +1,14 @@
 """Pytest fixtures and simple tasks that can be used by all unit tests."""
 
-<<<<<<< HEAD
 import glob
-=======
 import tempfile
->>>>>>> 385b14c6
 
 import numpy as np
 import pytest
 
-<<<<<<< HEAD
-from ..pipeline import PipelineStopIteration, TaskBase, IterBase
-from .. import config, fileformats, mpiutil
-=======
 from caput.pipeline import PipelineStopIteration, TaskBase, IterBase
+from caput import config, fileformats, mpiutil
 from caput.scripts.runner import cli
-from caput import config
->>>>>>> 385b14c6
 
 
 @pytest.fixture(scope="session")
@@ -98,7 +90,6 @@
     def read_output(self, filename):
         raise NotImplementedError()
 
-<<<<<<< HEAD
     def write_output(self, filename, output, file_format=None, **kwargs):
         raise NotImplementedError()
 
@@ -142,9 +133,6 @@
     file_names = glob.glob(file_name + "*")
     for fname in file_names:
         fileformats.remove_file_or_dir(fname)
-=======
-    def write_output(self, filename, output):
-        raise NotImplementedError()
 
 
 eggs_pipeline_conf = """
@@ -192,5 +180,4 @@
         if parameters is None:
             return runner.invoke(cli, ["run", configfile.name])
         else:
-            return runner.invoke(cli, ["run", *parameters, configfile.name])
->>>>>>> 385b14c6
+            return runner.invoke(cli, ["run", *parameters, configfile.name])